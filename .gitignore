--- conflicted
+++ resolved
@@ -21,39 +21,119 @@
 *.egg
 MANIFEST
 .env
+.venv
+env/
 venv/
 ENV/
+env.bak/
+venv.bak/
+.python-version
 
 # Node
 node_modules/
+/frontend/node_modules
+/frontend/.pnp
+/frontend/.pnp.js
+/frontend/coverage
+/frontend/build
+/frontend/.DS_Store
+/frontend/.env.local
+/frontend/.env.development.local
+/frontend/.env.test.local
+/frontend/.env.production.local
+/frontend/npm-debug.log*
+/frontend/yarn-debug.log*
+/frontend/yarn-error.log*
+
+# IDEs and editors
+.idea/
+.vscode/
+*.swp
+*.swo
+*~
+.project
+.classpath
+.settings/
+*.sublime-workspace
+*.sublime-project
+
+# OS generated files
+.DS_Store
+.DS_Store?
+._*
+.Spotlight-V100
+.Trashes
+ehthumbs.db
+Thumbs.db
+
+# Logs
+logs
+*.log
 npm-debug.log*
 yarn-debug.log*
 yarn-error.log*
+
+# Testing
+/coverage
+.coverage
+htmlcov/
+.pytest_cache/
+.tox/
+.nox/
+
+# Distribution / packaging
+.Python
+build/
+develop-eggs/
+dist/
+downloads/
+eggs/
+.eggs/
+lib/
+lib64/
+parts/
+sdist/
+var/
+wheels/
+*.egg-info/
+.installed.cfg
+*.egg
+
+# Database
+*.sqlite3
+*.db
+
+# Environment variables
+.env
 .env.local
 .env.development.local
 .env.test.local
 .env.production.local
 
-# IDE
-.idea/
-.vscode/
-*.swp
-*.swo
-.DS_Store
+# Temporary files
+*.tmp
+*.temp
+.cache/
+.temp/
+tmp/
+temp/
 
-# Project specific
-*.db
-*.sqlite3
-.coverage
-htmlcov/
-.pytest_cache/ 
-.plan.md
-.DOC
-<<<<<<< HEAD
-.misc
-=======
-.misc
-.cursor
+# Build output
+/frontend/build
+/frontend/dist
+/frontend/out
+/frontend/.next
 
-.DOC
->>>>>>> bc8cc4ac
+# Dependencies
+/frontend/node_modules
+/frontend/.pnp
+/frontend/.pnp.js
+
+# Debug
+npm-debug.log*
+yarn-debug.log*
+yarn-error.log*
+.pnpm-debug.log*
+
+# Local Netlify folder
+.netlify