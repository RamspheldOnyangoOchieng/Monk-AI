--- conflicted
+++ resolved
@@ -5,15 +5,15 @@
   "dependencies": {
     "@emotion/react": "^11.11.1",
     "@emotion/styled": "^11.11.0",
-<<<<<<< HEAD
+
     "@monaco-editor/react": "^4.7.0",
     "@mui/icons-material": "^5.14.20",
     "@mui/material": "^5.14.20",
-=======
+
     "@mui/icons-material": "^5.14.20",
     "@mui/material": "^5.14.20",
     "@mui/lab": "^5.0.0-alpha.165",
->>>>>>> b5f48bf9
+
     "@testing-library/jest-dom": "^5.17.0",
     "@testing-library/react": "^13.4.0",
     "@testing-library/user-event": "^13.5.0",
