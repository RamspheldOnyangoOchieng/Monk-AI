--- conflicted
+++ resolved
@@ -144,14 +144,11 @@
             <Route path="/security-analyzer" element={<SecurityAnalyzer />} />
             <Route path="/doc-generator" element={<DocGenerator />} />
             <Route path="/pr-reviewer" element={<PRReviewer />} />
-<<<<<<< HEAD
-=======
             
             {/* Collaboration */}
             <Route path="/collaboration" element={<Collaboration />} />
             
             {/* Live Demo */}
->>>>>>> 70687746
             <Route path="/live-demo" element={<LiveWorkflowDemo />} />
             <Route path="*" element={<Navigate to="/dashboard" replace />} />
           </Routes>
