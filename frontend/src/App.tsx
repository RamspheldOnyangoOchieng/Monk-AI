import { Route, BrowserRouter as Router, Routes } from 'react-router-dom';
import LiveWorkflowDemo from './components/LiveWorkflowDemo';
import Navigation from './components/Navigation';
import CodeOptimizer from './pages/CodeOptimizer';
import DocGenerator from './pages/DocGenerator';
import Domains from './pages/Domains';
import Ideation from './pages/Ideation';
<<<<<<< HEAD
import Code from './components/codeEditor';
const theme = createTheme({
  palette: {
    mode: 'dark',
    primary: {
      main: '#90caf9',
    },
    secondary: {
      main: '#f48fb1',
    },
  },
});

function App() {
  return (
    <ThemeProvider theme={theme}>
      <CssBaseline />
      <Router>
        <Box sx={{ display: 'flex', flexDirection: 'column', minHeight: '100vh' }}>
          <AppBar position="static">
            <Toolbar>
              <Typography variant="h6" component="div" sx={{ flexGrow: 1 }}>
                TraeDevMate
              </Typography>
              <Button color="inherit" component={Link} href="/">
                Dashboard
              </Button>
              <Button color="inherit" component={Link} href="/pr-review">
                PR Review
              </Button>
              <Button color="inherit" component={Link} href="/doc-generator">
                Doc Generator
              </Button>
              <Button color="inherit" component={Link} href="/test-generator">
                Test Generator
              </Button>
              <Button color="inherit" component={Link} href="/code-optimizer">
                Code Optimizer
              </Button>
              <Button color="inherit" component={Link} href="/security-analyzer">
                Security Analyzer
              </Button>
              <Button color="inherit" component={Link} href="/ideation">
                Ideation
              </Button>
              <Button color="inherit" component={Link} href="/ide">
                Code Editor
              </Button>
            </Toolbar>
          </AppBar>

          <Container component="main" sx={{ mt: 4, mb: 4, flex: 1 }}>
            <Routes>
              <Route path="/" element={<Dashboard />} />
              <Route path="/pr-review" element={<PRReview />} />
              <Route path="/doc-generator" element={<DocGenerator />} />
              <Route path="/test-generator" element={<TestGenerator />} />
              <Route path="/code-optimizer" element={<CodeOptimizer />} />
              <Route path="/security-analyzer" element={<SecurityAnalyzer />} />
              <Route path="/ideation" element={<Ideation />} />
              <Route path="/ide" element={<Code />} />
            </Routes>
          </Container>

          <Box component="footer" sx={{ py: 3, px: 2, mt: 'auto', backgroundColor: (theme) => theme.palette.grey[900] }}>
            <Container maxWidth="sm">
              <Typography variant="body2" color="text.secondary" align="center">
                {'© '}
                <Link color="inherit" href="https://traedevmate.com">
                  TraeDevMate
                </Link>{' '}
                {new Date().getFullYear()}
              </Typography>
            </Container>
          </Box>
        </Box>
      </Router>
    </ThemeProvider>
=======
import PRReviewer from './pages/PRReviewer';
import SecurityAnalyzer from './pages/SecurityAnalyzer';
import TestGenerator from './pages/TestGenerator';

function App() {
  return (
    <Router>
      <div className="min-h-screen bg-gray-100">
        <Navigation />
        <main className="container mx-auto px-4 py-8">
          <Routes>
            <Route path="/" element={<LiveWorkflowDemo />} />
            <Route path="/ideation" element={<Ideation />} />
            <Route path="/code-optimizer" element={<CodeOptimizer />} />
            <Route path="/doc-generator" element={<DocGenerator />} />
            <Route path="/security-analyzer" element={<SecurityAnalyzer />} />
            <Route path="/test-generator" element={<TestGenerator />} />
            <Route path="/pr-reviewer" element={<PRReviewer />} />
            <Route path="/domains" element={<Domains />} />
          </Routes>
        </main>
      </div>
    </Router>
>>>>>>> b5f48bf9
  );
}

export default App;<|MERGE_RESOLUTION|>--- conflicted
+++ resolved
@@ -5,7 +5,7 @@
 import DocGenerator from './pages/DocGenerator';
 import Domains from './pages/Domains';
 import Ideation from './pages/Ideation';
-<<<<<<< HEAD
+
 import Code from './components/codeEditor';
 const theme = createTheme({
   palette: {
@@ -84,7 +84,7 @@
         </Box>
       </Router>
     </ThemeProvider>
-=======
+
 import PRReviewer from './pages/PRReviewer';
 import SecurityAnalyzer from './pages/SecurityAnalyzer';
 import TestGenerator from './pages/TestGenerator';
@@ -108,7 +108,7 @@
         </main>
       </div>
     </Router>
->>>>>>> b5f48bf9
+
   );
 }
 
