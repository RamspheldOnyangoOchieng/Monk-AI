--- conflicted
+++ resolved
@@ -17,11 +17,8 @@
   Security as SecurityIcon,
   RateReview as ReviewIcon,
   AutoAwesome as AutoAwesomeIcon,
-<<<<<<< HEAD
   Slideshow as SlideshowIcon
-=======
   Group as GroupIcon
->>>>>>> 8b20556d
 } from '@mui/icons-material';
 
 interface NavigationItem {
@@ -81,17 +78,14 @@
     color: '#9c27b0'
   },
   {
-<<<<<<< HEAD
     path: '/presentation',
     label: 'Hackathon Presentation',
     icon: <SlideshowIcon />,
     color: '#ff6b35'
-=======
     path: '/collaboration',
     label: 'Collaboration',
     icon: <GroupIcon />,
     color: '#2196f3'
->>>>>>> 8b20556d
   }
 ];
 
