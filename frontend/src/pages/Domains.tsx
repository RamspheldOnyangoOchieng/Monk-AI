--- conflicted
+++ resolved
@@ -1,854 +1,70 @@
-<<<<<<< HEAD
-=======
-import React, { useState, useEffect } from 'react';
-import {
-  Box,
-  Typography,
-  Paper,
-  Button,
-  Grid,
-  Card,
-  CardContent,
-  CardActions,
-  Divider,
-  TextField,
-  MenuItem,
-  Select,
-  FormControl,
-  InputLabel,
-  CircularProgress,
-  Alert,
-  Chip,
-  IconButton,
-  Tooltip,
-  Dialog,
-  DialogTitle,
-  DialogContent,
-  DialogActions,
-  FormControlLabel,
-  Switch,
-  Tabs,
-  Tab,
-  Table,
-  TableBody,
-  TableCell,
-  TableContainer,
-  TableHead,
-  TableRow,
-  Snackbar,
-} from '@mui/material';
-import {
-  Add as AddIcon,
-  Delete as DeleteIcon,
-  Edit as EditIcon,
-  Refresh as RefreshIcon,
-  CheckCircle as CheckCircleIcon,
-  Error as ErrorIcon,
-  Warning as WarningIcon,
-  Info as InfoIcon,
-  Lock as LockIcon,
-  LockOpen as LockOpenIcon,
-  Dns as DnsIcon,
-  Public as PublicIcon,
-  Settings as SettingsIcon,
-} from '@mui/icons-material';
-import axios from 'axios';
+import React, { useState } from 'react';
+import { Button } from '../components/ui/button';
 
-
-// Mock data - replace with actual API calls in production
-
-const domainsMock: DomainRecord[] = [
-  {
-    id: 1,
-    name: 'example.com',
-    status: 'active' as const,
-    sslStatus: 'valid' as const,
-    sslExpiry: '2024-12-31',
-    environment: 'production',
-    createdAt: '2023-01-01',
-    dnsRecords: [
-      {
-        type: 'A',
-        name: '@',
-        value: '192.168.1.1',
-        ttl: 3600
-      },
-      {
-        type: 'CNAME',
-        name: 'www',
-        value: 'example.com',
-        ttl: 3600
-      }
-    ]
-  },
-  {
-    id: 2,
-    name: 'test.example.com',
-    status: 'pending' as const,
-    sslStatus: 'none' as const,
-    sslExpiry: '2024-12-31',
-    environment: 'staging',
-    createdAt: '2023-02-01',
-    dnsRecords: [
-      {
-        type: 'A',
-        name: '@',
-        value: '192.168.1.2',
-        ttl: 3600
-      }
-    ]
-  }
-];
-
-interface DomainRecord {
-  id: number;
+interface Domain {
+  id: string;
   name: string;
-  status: 'active' | 'inactive' | 'pending';
-  sslStatus: 'valid' | 'expired' | 'invalid' | 'none';
-  sslExpiry: string;
-  environment: string;
-  createdAt: string;
-  dnsRecords: DNSRecord[];
-}
-
-interface DNSRecord {
-  type: string;
-  name: string;
-  value: string;
-  ttl: number;
-  priority?: number;
-}
-
-interface DomainFormData {
-  name: string;
-  environment: string;
-  enableSSL: boolean;
-}
-
-interface DNSFormData {
-  type: string;
-  name: string;
-  value: string;
-  ttl: number;
-  priority?: number;
+  description: string;
+  status: 'active' | 'inactive';
 }
 
 const Domains: React.FC = () => {
-  const [domains, setDomains] = useState<DomainRecord[]>(domainsMock);
-  const [selectedDomain, setSelectedDomain] = useState<DomainRecord | null>(null);
-  const [isLoading, setIsLoading] = useState<boolean>(false);
-  const [tabValue, setTabValue] = useState<number>(0);
-  const [showDomainDialog, setShowDomainDialog] = useState<boolean>(false);
-  const [showDNSDialog, setShowDNSDialog] = useState<boolean>(false);
-  const [showDeleteConfirm, setShowDeleteConfirm] = useState<boolean>(false);
-  const [domainFormData, setDomainFormData] = useState<DomainFormData>({
-    name: '',
-    environment: 'production',
-    enableSSL: true,
-  });
-  const [dnsFormData, setDnsFormData] = useState<DNSFormData>({
-    type: 'A',
-    name: '',
-    value: '',
-    ttl: 3600,
-    priority: 10,
-  });
-  const [snackbar, setSnackbar] = useState<{open: boolean, message: string, severity: 'success' | 'error' | 'info' | 'warning'}>({ 
-    open: false, 
-    message: '', 
-    severity: 'info' 
-  });
-  const [editMode, setEditMode] = useState<boolean>(false);
-  const [editId, setEditId] = useState<number | null>(null);
-  const [editForm, setEditForm] = useState<{name: string; environment: string; sslStatus: 'none' | 'valid' | 'expired' | 'invalid'}>({
-    name: '',
-    environment: '',
-    sslStatus: 'none'
-  });
+  const [domains, setDomains] = useState<Domain[]>([
+    {
+      id: '1',
+      name: 'Web Development',
+      description: 'Frontend and backend web development services',
+      status: 'active'
+    },
+    {
+      id: '2',
+      name: 'Mobile Development',
+      description: 'iOS and Android mobile application development',
+      status: 'active'
+    },
+    {
+      id: '3',
+      name: 'AI/ML',
+      description: 'Artificial Intelligence and Machine Learning solutions',
+      status: 'active'
+    }
+  ]);
 
-  // Fetch domains
-  useEffect(() => {
-    // In a real app, you would fetch this data from your API
-    // Example: axios.get('/api/domains').then(response => { ... })
-  }, []);
-
-  const handleRefresh = () => {
-    setIsLoading(true);
-    // Simulate API call
-    setTimeout(() => {
-      setIsLoading(false);
-    }, 1000);
-  };
-
-  const handleTabChange = (event: React.SyntheticEvent, newValue: number) => {
-    setTabValue(newValue);
-  };
-
-  const handleDomainSelect = (domain: DomainRecord) => {
-    setSelectedDomain(domain);
-  };
-
-  const handleDomainFormChange = (field: keyof DomainFormData, value: any) => {
-    setDomainFormData({
-      ...domainFormData,
-      [field]: value,
-    });
-  };
-
-  const handleDnsFormChange = (field: keyof DNSFormData, value: any) => {
-    setDnsFormData({
-      ...dnsFormData,
-      [field]: value,
-    });
-  };
-
-  const handleAddDomain = () => {
-    setEditMode(false);
-    setDomainFormData({
-      name: '',
-      environment: 'production',
-      enableSSL: true,
-    });
-    setShowDomainDialog(true);
-  };
-
-  const handleEditDomain = (editId: number) => {
-    const domainToEdit = domains.find(d => d.id === editId);
-    if (domainToEdit) {
-      setEditId(editId);
-      setEditForm({
-        name: domainToEdit.name,
-        environment: domainToEdit.environment,
-        sslStatus: domainToEdit.sslStatus as 'none' | 'valid' | 'expired' | 'invalid'
-      });
-      setShowDomainDialog(true);
-    }
-  };
-
-  const handleDeleteDomain = (domain: DomainRecord) => {
-    setSelectedDomain(domain);
-    setShowDeleteConfirm(true);
-  };
-
-  const confirmDeleteDomain = () => {
-    if (selectedDomain) {
-      // In a real app, you would call your API to delete the domain
-      // Example: axios.delete(`/api/domains/${selectedDomain.id}`).then(...)
-      
-      // Update local state
-      setDomains(domains.filter(d => d.id !== selectedDomain.id));
-      setSelectedDomain(null);
-      setShowDeleteConfirm(false);
-      
-      setSnackbar({
-        open: true,
-        message: `Domain ${selectedDomain.name} has been deleted`,
-        severity: 'success'
-      });
-    }
-  };
-
-  const handleAddDNSRecord = () => {
-    setEditMode(false);
-    setDnsFormData({
-      type: 'A',
-      name: '',
-      value: '',
-      ttl: 3600,
-      priority: 10,
-    });
-    setShowDNSDialog(true);
-  };
-
-  const handleEditDNSRecord = (record: DNSRecord, index: number) => {
-    setEditMode(true);
-    setEditId(index);
-    setDnsFormData({
-      ...record
-    });
-    setShowDNSDialog(true);
-  };
-
-  const handleDeleteDNSRecord = (index: number) => {
-    if (selectedDomain) {
-      // In a real app, you would call your API to delete the DNS record
-      // Example: axios.delete(`/api/domains/${selectedDomain.id}/dns/${index}`).then(...)
-      
-      // Update local state
-      const updatedDomain = { ...selectedDomain };
-      updatedDomain.dnsRecords = updatedDomain.dnsRecords.filter((_, i) => i !== index);
-      
-      setSelectedDomain(updatedDomain);
-      setDomains(domains.map(d => d.id === updatedDomain.id ? updatedDomain : d));
-      
-      setSnackbar({
-        open: true,
-        message: 'DNS record has been deleted',
-        severity: 'success'
-      });
-    }
-  };
-
-  const handleSaveEdit = () => {
-    if (editId && editForm.name && editForm.environment) {
-      const updatedDomains = domains.map(domain => {
-        if (domain.id === editId) {
-          return {
-            ...domain,
-            name: editForm.name,
-            environment: editForm.environment,
-            sslStatus: editForm.sslStatus as 'none' | 'valid' | 'expired' | 'invalid'
-          };
-        }
-        return domain;
-      });
-      
-      setDomains(updatedDomains);
-      setSelectedDomain(updatedDomains.find(d => d.id === editId) || null);
-      
-      setSnackbar({
-        open: true,
-        message: 'Domain updated successfully',
-        severity: 'success'
-      });
-      setShowDomainDialog(false);
-    }
-  };
-
-  const handleCloseSnackbar = () => {
-    setSnackbar({ ...snackbar, open: false });
-  };
-
-  const getStatusChip = (status: string) => {
-    switch (status) {
-      case 'active':
-        return <Chip icon={<CheckCircleIcon />} label="Active" color="success" size="small" />;
-      case 'inactive':
-        return <Chip icon={<ErrorIcon />} label="Inactive" color="error" size="small" />;
-      case 'pending':
-        return <Chip icon={<WarningIcon />} label="Pending" color="warning" size="small" />;
-      default:
-        return <Chip label={status} size="small" />;
-    }
-  };
-
-  const getSSLStatusChip = (status: string) => {
-    switch (status) {
-      case 'valid':
-        return <Chip icon={<LockIcon />} label="Valid" color="success" size="small" />;
-      case 'expired':
-        return <Chip icon={<LockOpenIcon />} label="Expired" color="error" size="small" />;
-      case 'invalid':
-        return <Chip icon={<WarningIcon />} label="Invalid" color="warning" size="small" />;
-      case 'none':
-        return <Chip icon={<LockOpenIcon />} label="None" color="default" size="small" />;
-      default:
-        return <Chip label={status} size="small" />;
-    }
-  };
-
-  const getDomainCard = (domain: DomainRecord) => {
-    const isSelected = selectedDomain?.id === domain.id;
-    
-    return (
-      <Card 
-        key={domain.id} 
-        sx={{
-          border: isSelected ? '2px solid #1976d2' : 'none',
-          cursor: 'pointer',
-        }}
-        onClick={() => handleDomainSelect(domain)}
-      >
-        <CardContent>
-          <Box display="flex" justifyContent="space-between" alignItems="center">
-            <Typography variant="h6">{domain.name}</Typography>
-            {getStatusChip(domain.status)}
-          </Box>
-          <Typography variant="body2" color="text.secondary" gutterBottom>
-            Environment: {domain.environment}
-          </Typography>
-          <Box display="flex" alignItems="center" mt={1}>
-            <Typography variant="body2" color="text.secondary" sx={{ mr: 1 }}>
-              SSL:
-            </Typography>
-            {getSSLStatusChip(domain.sslStatus)}
-            {domain.sslStatus === 'valid' && (
-              <Typography variant="body2" color="text.secondary" sx={{ ml: 1 }}>
-                Expires: {domain.sslExpiry}
-              </Typography>
-            )}
-          </Box>
-        </CardContent>
-        <CardActions>
-          <Button 
-            size="small" 
-            startIcon={<EditIcon />}
-            onClick={(e) => {
-              e.stopPropagation();
-              handleEditDomain(domain.id);
-            }}
-          >
-            Edit
-          </Button>
-          <Button 
-            size="small" 
-            color="error"
-            startIcon={<DeleteIcon />}
-            onClick={(e) => {
-              e.stopPropagation();
-              handleDeleteDomain(domain);
-            }}
-          >
-            Delete
-          </Button>
-        </CardActions>
-      </Card>
-    );
+  const handleStatusToggle = (id: string) => {
+    setDomains(domains.map(domain => 
+      domain.id === id 
+        ? { ...domain, status: domain.status === 'active' ? 'inactive' : 'active' }
+        : domain
+    ));
   };
 
   return (
-    <Box sx={{ p: 3 }}>
-      <Typography variant="h4" gutterBottom>
-        Domain Management
-      </Typography>
-      
-      <Box display="flex" justifyContent="space-between" alignItems="center" mb={3}>
-        <Typography variant="h6">Domains</Typography>
-        <Box>
-          <Button 
-            startIcon={<RefreshIcon />} 
-            onClick={handleRefresh}
-            disabled={isLoading}
-            sx={{ mr: 1 }}
-          >
-            {isLoading ? <CircularProgress size={24} /> : 'Refresh'}
-          </Button>
-          <Button 
-            variant="contained" 
-            color="primary"
-            startIcon={<AddIcon />}
-            onClick={handleAddDomain}
-          >
-            Add Domain
-          </Button>
-        </Box>
-      </Box>
-      
-      <Grid container spacing={3} mb={4}>
+    <div className="space-y-6">
+      <div className="flex justify-between items-center">
+        <h1 className="text-2xl font-bold text-gray-900">Domains</h1>
+        <Button variant="default">Add New Domain</Button>
+      </div>
+
+      <div className="grid gap-6 md:grid-cols-2 lg:grid-cols-3">
         {domains.map(domain => (
-          <Grid item xs={12} sm={6} md={4} key={domain.id}>
-            {getDomainCard(domain)}
-          </Grid>
+          <div key={domain.id} className="bg-white rounded-lg shadow p-6">
+            <div className="flex justify-between items-start">
+              <div>
+                <h3 className="text-lg font-semibold text-gray-900">{domain.name}</h3>
+                <p className="mt-1 text-sm text-gray-500">{domain.description}</p>
+              </div>
+              <Button
+                variant={domain.status === 'active' ? 'default' : 'secondary'}
+                onClick={() => handleStatusToggle(domain.id)}
+              >
+                {domain.status === 'active' ? 'Active' : 'Inactive'}
+              </Button>
+            </div>
+          </div>
         ))}
-      </Grid>
-      
-      {selectedDomain && (
-        <>
-          <Divider sx={{ my: 4 }} />
-          
-          <Box display="flex" justifyContent="space-between" alignItems="center" mb={2}>
-            <Typography variant="h5">
-              {selectedDomain.name}
-            </Typography>
-            <Box>
-              <Button 
-                variant="outlined" 
-                startIcon={<SettingsIcon />}
-                onClick={() => handleEditDomain(selectedDomain.id)}
-                sx={{ mr: 1 }}
-              >
-                Settings
-              </Button>
-            </Box>
-          </Box>
-          
-          <Paper sx={{ mb: 4 }}>
-            <Tabs 
-              value={tabValue} 
-              onChange={handleTabChange}
-              indicatorColor="primary"
-              textColor="primary"
-            >
-              <Tab label="DNS Records" icon={<DnsIcon />} iconPosition="start" />
-              <Tab label="SSL Certificate" icon={<LockIcon />} iconPosition="start" />
-              <Tab label="Domain Settings" icon={<SettingsIcon />} iconPosition="start" />
-            </Tabs>
-            
-            <Box p={3}>
-              {/* DNS Records Tab */}
-              {tabValue === 0 && (
-                <>
-                  <Box display="flex" justifyContent="space-between" alignItems="center" mb={2}>
-                    <Typography variant="h6">DNS Records</Typography>
-                    <Button 
-                      variant="contained" 
-                      color="primary"
-                      startIcon={<AddIcon />}
-                      onClick={handleAddDNSRecord}
-                    >
-                      Add Record
-                    </Button>
-                  </Box>
-                  
-                  <TableContainer component={Paper} variant="outlined">
-                    <Table>
-                      <TableHead>
-                        <TableRow>
-                          <TableCell>Type</TableCell>
-                          <TableCell>Name</TableCell>
-                          <TableCell>Value</TableCell>
-                          <TableCell>TTL</TableCell>
-                          {selectedDomain.dnsRecords.some(r => r.type === 'MX') && (
-                            <TableCell>Priority</TableCell>
-                          )}
-                          <TableCell>Actions</TableCell>
-                        </TableRow>
-                      </TableHead>
-                      <TableBody>
-                        {selectedDomain.dnsRecords.length > 0 ? (
-                          selectedDomain.dnsRecords.map((record, index) => (
-                            <TableRow key={index}>
-                              <TableCell>{record.type}</TableCell>
-                              <TableCell>{record.name}</TableCell>
-                              <TableCell>{record.value}</TableCell>
-                              <TableCell>{record.ttl}</TableCell>
-                              {selectedDomain.dnsRecords.some(r => r.type === 'MX') && (
-                                <TableCell>{record.type === 'MX' ? record.priority : '-'}</TableCell>
-                              )}
-                              <TableCell>
-                                <IconButton size="small" onClick={() => handleEditDNSRecord(record, index)}>
-                                  <EditIcon fontSize="small" />
-                                </IconButton>
-                                <IconButton size="small" color="error" onClick={() => handleDeleteDNSRecord(index)}>
-                                  <DeleteIcon fontSize="small" />
-                                </IconButton>
-                              </TableCell>
-                            </TableRow>
-                          ))
-                        ) : (
-                          <TableRow>
-                            <TableCell colSpan={6} align="center">
-                              No DNS records found
-                            </TableCell>
-                          </TableRow>
-                        )}
-                      </TableBody>
-                    </Table>
-                  </TableContainer>
-                </>
-              )}
-              
-              {/* SSL Certificate Tab */}
-              {tabValue === 1 && (
-                <>
-                  <Box mb={3}>
-                    <Typography variant="h6" gutterBottom>SSL Certificate</Typography>
-                    
-                    <Paper variant="outlined" sx={{ p: 2 }}>
-                      <Grid container spacing={2}>
-                        <Grid item xs={12} sm={6}>
-                          <Typography variant="subtitle2">Status</Typography>
-                          <Box mt={1}>
-                            {getSSLStatusChip(selectedDomain.sslStatus)}
-                          </Box>
-                        </Grid>
-                        
-                        <Grid item xs={12} sm={6}>
-                          <Typography variant="subtitle2">Expiry Date</Typography>
-                          <Typography>
-                            {selectedDomain.sslStatus !== 'none' ? selectedDomain.sslExpiry : 'N/A'}
-                          </Typography>
-                        </Grid>
-                        
-                        <Grid item xs={12} mt={2}>
-                          <Divider />
-                        </Grid>
-                        
-                        <Grid item xs={12} mt={2}>
-                          <Typography variant="subtitle2" gutterBottom>Actions</Typography>
-                          <Button 
-                            variant="contained" 
-                            color="primary"
-                            disabled={selectedDomain.sslStatus === 'valid'}
-                            sx={{ mr: 1 }}
-                          >
-                            {selectedDomain.sslStatus === 'none' ? 'Enable SSL' : 'Renew Certificate'}
-                          </Button>
-                          
-                          {selectedDomain.sslStatus !== 'none' && (
-                            <Button 
-                              variant="outlined" 
-                              color="error"
-                            >
-                              Disable SSL
-                            </Button>
-                          )}
-                        </Grid>
-                      </Grid>
-                    </Paper>
-                  </Box>
-                  
-                  <Box>
-                    <Typography variant="h6" gutterBottom>SSL Configuration</Typography>
-                    
-                    <Paper variant="outlined" sx={{ p: 2 }}>
-                      <Typography variant="subtitle2" gutterBottom>Certificate Provider</Typography>
-                      <Typography variant="body2" gutterBottom>
-                        Let's Encrypt (Automatic)
-                      </Typography>
-                      
-                      <Divider sx={{ my: 2 }} />
-                      
-                      <Typography variant="subtitle2" gutterBottom>HTTPS Redirect</Typography>
-                      <FormControlLabel
-                        control={<Switch checked={true} />}
-                        label="Redirect HTTP to HTTPS"
-                      />
-                      
-                      <Divider sx={{ my: 2 }} />
-                      
-                      <Typography variant="subtitle2" gutterBottom>HSTS (HTTP Strict Transport Security)</Typography>
-                      <FormControlLabel
-                        control={<Switch checked={true} />}
-                        label="Enable HSTS"
-                      />
-                      <Typography variant="body2" color="text.secondary">
-                        Forces browsers to use HTTPS for future visits
-                      </Typography>
-                    </Paper>
-                  </Box>
-                </>
-              )}
-              
-              {/* Domain Settings Tab */}
-              {tabValue === 2 && (
-                <>
-                  <Box mb={3}>
-                    <Typography variant="h6" gutterBottom>Domain Information</Typography>
-                    
-                    <Paper variant="outlined" sx={{ p: 2 }}>
-                      <Grid container spacing={2}>
-                        <Grid item xs={12} sm={6}>
-                          <Typography variant="subtitle2">Domain Name</Typography>
-                          <Typography>{selectedDomain.name}</Typography>
-                        </Grid>
-                        
-                        <Grid item xs={12} sm={6}>
-                          <Typography variant="subtitle2">Status</Typography>
-                          <Box mt={1}>
-                            {getStatusChip(selectedDomain.status)}
-                          </Box>
-                        </Grid>
-                        
-                        <Grid item xs={12} sm={6}>
-                          <Typography variant="subtitle2">Environment</Typography>
-                          <Typography>{selectedDomain.environment}</Typography>
-                        </Grid>
-                        
-                        <Grid item xs={12} sm={6}>
-                          <Typography variant="subtitle2">Created</Typography>
-                          <Typography>{selectedDomain.createdAt}</Typography>
-                        </Grid>
-                      </Grid>
-                    </Paper>
-                  </Box>
-                  
-                  <Box>
-                    <Typography variant="h6" gutterBottom>Domain Configuration</Typography>
-                    
-                    <Paper variant="outlined" sx={{ p: 2 }}>
-                      <Typography variant="subtitle2" gutterBottom>Environment</Typography>
-                      <FormControl fullWidth size="small" sx={{ mb: 2 }}>
-                        <Select
-                          value={selectedDomain.environment}
-                          disabled
-                        >
-                          <MenuItem value="production">Production</MenuItem>
-                          <MenuItem value="staging">Staging</MenuItem>
-                          <MenuItem value="development">Development</MenuItem>
-                        </Select>
-                      </FormControl>
-                      
-                      <Divider sx={{ my: 2 }} />
-                      
-                      <Typography variant="subtitle2" gutterBottom>Domain Status</Typography>
-                      <FormControl fullWidth size="small">
-                        <Select
-                          value={selectedDomain.status}
-                        >
-                          <MenuItem value="active">Active</MenuItem>
-                          <MenuItem value="inactive">Inactive</MenuItem>
-                          <MenuItem value="pending">Pending</MenuItem>
-                        </Select>
-                      </FormControl>
-                      
-                      <Box mt={3} display="flex" justifyContent="flex-end">
-                        <Button 
-                          variant="contained" 
-                          color="primary"
-                        >
-                          Save Changes
-                        </Button>
-                      </Box>
-                    </Paper>
-                  </Box>
-                </>
-              )}
-            </Box>
-          </Paper>
-        </>
-      )}
-      
-      {/* Add/Edit Domain Dialog */}
-      <Dialog open={showDomainDialog} onClose={() => setShowDomainDialog(false)} maxWidth="sm" fullWidth>
-        <DialogTitle>{editMode ? 'Edit Domain' : 'Add Domain'}</DialogTitle>
-        <DialogContent>
-          <Box sx={{ mt: 2 }}>
-            <TextField
-              fullWidth
-              margin="normal"
-              label="Domain Name"
-              value={domainFormData.name}
-              onChange={(e) => handleDomainFormChange('name', e.target.value)}
-              helperText="e.g. example.com"
-            />
-            
-            <FormControl fullWidth margin="normal">
-              <InputLabel>Environment</InputLabel>
-              <Select
-                value={domainFormData.environment}
-                label="Environment"
-                onChange={(e) => handleDomainFormChange('environment', e.target.value)}
-              >
-                <MenuItem value="production">Production</MenuItem>
-                <MenuItem value="staging">Staging</MenuItem>
-                <MenuItem value="development">Development</MenuItem>
-              </Select>
-            </FormControl>
-            
-            <Box mt={2}>
-              <FormControlLabel
-                control={
-                  <Switch
-                    checked={domainFormData.enableSSL}
-                    onChange={(e) => handleDomainFormChange('enableSSL', e.target.checked)}
-                  />
-                }
-                label="Enable SSL Certificate"
-              />
-            </Box>
-          </Box>
-        </DialogContent>
-        <DialogActions>
-          <Button onClick={() => setShowDomainDialog(false)}>Cancel</Button>
-          <Button onClick={handleSaveEdit} variant="contained" color="primary">
-            {editMode ? 'Update' : 'Add'}
-          </Button>
-        </DialogActions>
-      </Dialog>
-      
-      {/* Add/Edit DNS Record Dialog */}
-      <Dialog open={showDNSDialog} onClose={() => setShowDNSDialog(false)} maxWidth="sm" fullWidth>
-        <DialogTitle>{editMode ? 'Edit DNS Record' : 'Add DNS Record'}</DialogTitle>
-        <DialogContent>
-          <Box sx={{ mt: 2 }}>
-            <FormControl fullWidth margin="normal">
-              <InputLabel>Record Type</InputLabel>
-              <Select
-                value={dnsFormData.type}
-                label="Record Type"
-                onChange={(e) => handleDnsFormChange('type', e.target.value)}
-              >
-                <MenuItem value="A">A (Address)</MenuItem>
-                <MenuItem value="AAAA">AAAA (IPv6 Address)</MenuItem>
-                <MenuItem value="CNAME">CNAME (Canonical Name)</MenuItem>
-                <MenuItem value="MX">MX (Mail Exchange)</MenuItem>
-                <MenuItem value="TXT">TXT (Text)</MenuItem>
-                <MenuItem value="NS">NS (Name Server)</MenuItem>
-                <MenuItem value="SRV">SRV (Service)</MenuItem>
-              </Select>
-            </FormControl>
-            
-            <TextField
-              fullWidth
-              margin="normal"
-              label="Name"
-              value={dnsFormData.name}
-              onChange={(e) => handleDnsFormChange('name', e.target.value)}
-              helperText="e.g. @ for root, www for subdomain"
-            />
-            
-            <TextField
-              fullWidth
-              margin="normal"
-              label="Value"
-              value={dnsFormData.value}
-              onChange={(e) => handleDnsFormChange('value', e.target.value)}
-              helperText={dnsFormData.type === 'A' ? 'e.g. 192.168.1.1' : 'e.g. example.com'}
-            />
-            
-            <TextField
-              fullWidth
-              margin="normal"
-              label="TTL (seconds)"
-              type="number"
-              value={dnsFormData.ttl}
-              onChange={(e) => handleDnsFormChange('ttl', parseInt(e.target.value))}
-              helperText="Time to live in seconds (e.g. 3600 for 1 hour)"
-            />
-            
-            {dnsFormData.type === 'MX' && (
-              <TextField
-                fullWidth
-                margin="normal"
-                label="Priority"
-                type="number"
-                value={dnsFormData.priority}
-                onChange={(e) => handleDnsFormChange('priority', parseInt(e.target.value))}
-                helperText="Lower values have higher priority"
-              />
-            )}
-          </Box>
-        </DialogContent>
-        <DialogActions>
-          <Button onClick={() => setShowDNSDialog(false)}>Cancel</Button>
-          <Button onClick={() => {}} variant="contained" color="primary">
-            {editMode ? 'Update' : 'Add'}
-          </Button>
-        </DialogActions>
-      </Dialog>
-      
-      {/* Delete Confirmation Dialog */}
-      <Dialog open={showDeleteConfirm} onClose={() => setShowDeleteConfirm(false)}>
-        <DialogTitle>Confirm Deletion</DialogTitle>
-        <DialogContent>
-          <Typography>
-            Are you sure you want to delete the domain <strong>{selectedDomain?.name}</strong>?
-            This action cannot be undone.
-          </Typography>
-        </DialogContent>
-        <DialogActions>
-          <Button onClick={() => setShowDeleteConfirm(false)}>Cancel</Button>
-          <Button onClick={confirmDeleteDomain} variant="contained" color="error">
-            Delete
-          </Button>
-        </DialogActions>
-      </Dialog>
-      
-      {/* Snackbar for notifications */}
-      <Snackbar 
-        open={snackbar.open} 
-        autoHideDuration={6000} 
-        onClose={handleCloseSnackbar}
-        anchorOrigin={{ vertical: 'bottom', horizontal: 'right' }}
-      >
-        <Alert onClose={handleCloseSnackbar} severity={snackbar.severity} sx={{ width: '100%' }}>
-          {snackbar.message}
-        </Alert>
-      </Snackbar>
-    </Box>
+      </div>
+    </div>
   );
 };
 
-export default Domains;
->>>>>>> bc8cc4ac
+export default Domains;