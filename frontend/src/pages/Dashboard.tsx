--- conflicted
+++ resolved
@@ -1,7 +1,5 @@
-<<<<<<< HEAD
 import React from 'react';
 import { Typography, Box, Card, CardContent, Grid } from '@mui/material';
-=======
 import {
     BugReport as BugReportIcon,
     Code as CodeIcon,
@@ -140,11 +138,9 @@
   const handleFeatureClick = (path: string) => {
     navigate(path);
   };
->>>>>>> 59598a17
 
 const Dashboard: React.FC = () => {
   return (
-<<<<<<< HEAD
     <Box sx={{ flexGrow: 1, pt: 2 }}>
       <Typography variant="h4" gutterBottom>
         Welcome to Monk AI
@@ -186,7 +182,6 @@
         </Grid>
       </Grid>
     </Box>
-=======
     <Container maxWidth="lg">
       <motion.div
         variants={containerVariants}
@@ -427,7 +422,6 @@
         </motion.div>
       </motion.div>
     </Container>
->>>>>>> 59598a17
   );
 }
 
